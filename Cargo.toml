--- conflicted
+++ resolved
@@ -10,34 +10,22 @@
 categories = ["algorithms", "science"]
 
 [dependencies]
-<<<<<<< HEAD
-anyhow = "1.0.87"
-argh = "0.1.12"
-aws-config = "1.5.5"
-aws-sdk-s3 = "1.48.0"
+anyhow = "1.0.89"
+argh = "0.1"
+aws-config = "1.5.6"
+aws-sdk-s3 = "1.49.0"
 bytes = "1.7.1"
-env_logger = "0.11.5"
-foyer = "0.11.1"
-log = "0.4.22"
-nalgebra = {version = "0.33.0", features = ["debug", "serde-serialize"]}
-num-traits = "0.2.19"
-quick_cache = "0.6.6"
-rand = "0.8.5"
-serde = "1.0.207"
-serde_json = "1.0.124"
-=======
-argh = "0.1"
 env_logger = "0.11"
 faer = "0.19"
 log = "0.4"
 num-traits = "0.2"
+quick_cache = "0.6.9"
 rand = "0.8"
 serde = "1"
 serde_json = "1"
 
 [profile.dev.package.faer]
 opt-level = 3
->>>>>>> 0e7cd6e3
 
 [profile.release]
 codegen-units = 1
