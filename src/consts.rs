--- conflicted
+++ resolved
@@ -3,11 +3,6 @@
 pub(crate) const DEFAULT_X_DOT_PRODUCT: f32 = 0.8;
 pub(crate) const EPSILON: f32 = 1.9;
 pub(crate) const THETA_LOG_DIM: u32 = 4;
-<<<<<<< HEAD
-pub(crate) const WINDOWS_SIZE: usize = 12;
-pub(crate) const DELTA_SCALAR: f32 = (1 << THETA_LOG_DIM) as f32 - 1.0;
 pub(crate) const BLOCK_BYTE_LIMIT: u32 = 1 << 19; // 512KiB
-=======
 pub(crate) const SCALAR: f32 = 1.0 / ((1 << THETA_LOG_DIM) as f32 - 1.0);
-pub(crate) const WINDOW_SIZE: usize = 12;
->>>>>>> 0e7cd6e3
+pub(crate) const WINDOW_SIZE: usize = 12;