--- conflicted
+++ resolved
@@ -7,12 +7,7 @@
 use log::debug;
 use serde::{Deserialize, Serialize};
 
-<<<<<<< HEAD
-use crate::cache::CACHED_VECTOR;
-use crate::consts::{DEFAULT_X_DOT_PRODUCT, DELTA_SCALAR, EPSILON, THETA_LOG_DIM, WINDOWS_SIZE};
-=======
 use crate::consts::{DEFAULT_X_DOT_PRODUCT, EPSILON, SCALAR, THETA_LOG_DIM};
->>>>>>> 0e7cd6e3
 use crate::metrics::METRICS;
 use crate::rerank::new_re_ranker;
 use crate::utils::{
@@ -82,13 +77,9 @@
             read_u64_vecs(&path.join("x_binary_vec.u64vecs")).expect("open x_binary_vec error");
 
         let dim = orthogonal.nrows();
-<<<<<<< HEAD
-        let base = matrix_from_fvecs(&path.join("base.fvecs")).transpose();
-=======
         let base = matrix_from_fvecs(&path.join("base.fvecs"))
             .transpose()
             .to_owned();
->>>>>>> 0e7cd6e3
 
         Self {
             dim: dim as u32,
@@ -129,7 +120,7 @@
 
         Self {
             dim: dim as u32,
-            base: DMatrix::zeros(0, 0), // set to a dummy value since we will use cache
+            base: Mat::zeros(0, 0), // set to a dummy value since we will use cache
             orthogonal,
             centroids,
             rand_bias: gen_random_bias(dim),
@@ -146,14 +137,8 @@
     /// Dump to dir.
     pub fn dump_to_dir(&self, path: &Path) {
         std::fs::create_dir_all(path).expect("create dir error");
-<<<<<<< HEAD
-        write_matrix(&path.join("base.fvecs"), &self.base.transpose().as_view())
-            .expect("write base error");
-        write_matrix(&path.join("orthogonal.fvecs"), &self.orthogonal.as_view())
-=======
         write_matrix(&path.join("base.fvecs"), &self.base.transpose()).expect("write base error");
         write_matrix(&path.join("orthogonal.fvecs"), &self.orthogonal.as_ref())
->>>>>>> 0e7cd6e3
             .expect("write orthogonal error");
         write_matrix(&path.join("centroids.fvecs"), &self.centroids.as_ref())
             .expect("write centroids error");
@@ -307,20 +292,10 @@
         let mut quantized = vec![0u8; self.dim as usize];
         let mut binary_vec = vec![0u64; self.dim as usize * THETA_LOG_DIM as usize / 64];
         for &(dist, i) in lists[..length].iter() {
-<<<<<<< HEAD
-            let (lower_bound, upper_bound) = min_max_residual(
-                &mut residual,
-                &y_projected.as_view(),
-                &self.centroids.column(i),
-            );
-            let delta = (upper_bound - lower_bound) / DELTA_SCALAR;
-            let one_over_delta = 1.0 / delta;
-=======
             let (lower_bound, upper_bound) =
                 min_max_residual(&mut residual, &y_projected.as_ref(), &self.centroids.col(i));
             let delta = (upper_bound - lower_bound) * SCALAR;
             let one_over_delta = delta.recip();
->>>>>>> 0e7cd6e3
             let scalar_sum = scalar_quantize(
                 &mut quantized,
                 &residual,
@@ -380,16 +355,17 @@
     /// Query the topk nearest neighbors for the given query asynchronously.
     pub async fn query_async(
         &self,
-        query: &DVectorView<'_, f32>,
+        query: &ColRef<'_, f32>,
         probe: usize,
         topk: usize,
+        heuristic_rank: bool,
     ) -> Vec<(f32, u32)> {
-        let y_projected = query.tr_mul(&self.orthogonal).transpose();
+        let y_projected = project(query, &self.orthogonal.as_ref());
         let k = self.centroids.shape().1;
         let mut lists = Vec::with_capacity(k);
-        let mut residual = DVector::<f32>::zeros(self.dim as usize);
-        for (i, centroid) in self.centroids.column_iter().enumerate() {
-            let dist = l2_squared_distance(&centroid, &y_projected.as_view(), &mut residual);
+        let mut residual = vec![0f32; self.dim as usize];
+        for (i, centroid) in self.centroids.col_iter().enumerate() {
+            let dist = l2_squared_distance(&centroid, &y_projected.as_ref());
             lists.push((dist, i));
         }
         let length = probe.min(k);
@@ -397,91 +373,40 @@
         lists.truncate(length);
         lists.sort_by(|a, b| a.0.total_cmp(&b.0));
 
+        let mut re_ranker = new_re_ranker(query, topk, heuristic_rank);
         let mut rough_distances = Vec::new();
-        let mut quantized = DVector::<u8>::zeros(self.dim as usize);
-        let mut binary_vec = vec![0u64; query.len() * THETA_LOG_DIM as usize / 64];
+        let mut quantized = vec![0u8; self.dim as usize];
+        let mut binary_vec = vec![0u64; self.dim as usize * THETA_LOG_DIM as usize / 64];
         for &(dist, i) in lists[..length].iter() {
-            let (lower_bound, upper_bound) = min_max_residual(
-                &mut residual,
-                &y_projected.as_view(),
-                &self.centroids.column(i),
-            );
-            let delta = (upper_bound - lower_bound) / DELTA_SCALAR;
-            let one_over_delta = 1.0 / delta;
+            let (lower_bound, upper_bound) =
+                min_max_residual(&mut residual, &y_projected.as_ref(), &self.centroids.col(i));
+            let delta = (upper_bound - lower_bound) * SCALAR;
+            let one_over_delta = delta.recip();
             let scalar_sum = scalar_quantize(
                 &mut quantized,
-                &residual.as_view(),
-                &self.rand_bias.as_view(),
+                &residual,
+                &self.rand_bias,
                 lower_bound,
                 one_over_delta,
             );
             binary_vec.iter_mut().for_each(|element| *element = 0);
-            vector_binarize_query(&quantized.as_view(), &mut binary_vec);
-            let dist_sqrt = dist.sqrt();
-            for j in self.offsets[i]..self.offsets[i + 1] {
-                let ju = j as usize;
-                rough_distances.push((
-                    (self.x_c_distance_square[ju]
-                        + dist
-                        + lower_bound * self.factor_ppc[ju]
-                        + (2.0
-                            * asymmetric_binary_dot_product(&self.x_binary_vec[ju], &binary_vec)
-                                as f32
-                            - scalar_sum as f32)
-                            * self.factor_ip[ju]
-                            * delta
-                        - self.error_bound[ju] * dist_sqrt),
-                    j,
-                ));
-            }
-        }
-
-        self.rerank_async(query, &rough_distances, topk).await
-    }
-
-    async fn rerank_async(
-        &self,
-        query: &DVectorView<'_, f32>,
-        rough_distances: &[(f32, u32)],
-        topk: usize,
-    ) -> Vec<(f32, u32)> {
-        let mut threshold = f32::MAX;
-        let mut recent_max_accurate = f32::MIN;
-        let mut res = Vec::with_capacity(topk);
-        let mut count = 0;
-        // let mut residual = DVector::<f32>::zeros(self.dim as usize);
-        for &(rough, u) in rough_distances.iter() {
-            if rough < threshold {
-                // let accurate = l2_squared_distance(
-                //     &self.base.column(u as usize),
-                //     &query.as_view(),
-                //     &mut residual,
-                // );
-                let accurate = CACHED_VECTOR
-                    .get()
-                    .expect("cached vector is not initialized")
-                    .get_l2_squared_distance(u as usize, query)
-                    .await
-                    .expect("get l2 squared distance error");
-                if accurate < threshold {
-                    res.push((accurate, self.map_ids[u as usize]));
-                    count += 1;
-                    recent_max_accurate = recent_max_accurate.max(accurate);
-                    if count == WINDOWS_SIZE {
-                        threshold = recent_max_accurate;
-                        count = 0;
-                        recent_max_accurate = f32::MIN;
-                    }
-                }
-            }
-        }
-
-        METRICS.add_precise_count(res.len() as u64);
-        METRICS.add_rough_count(rough_distances.len() as u64);
+            vector_binarize_query(&quantized, &mut binary_vec);
+            self.calculate_rough_distance(
+                dist,
+                &binary_vec,
+                lower_bound,
+                scalar_sum as f32,
+                delta,
+                i,
+                &mut rough_distances,
+            );
+            re_ranker
+                .rank_batch_async(&rough_distances, &self.map_ids)
+                .await;
+            rough_distances.clear();
+        }
+
         METRICS.add_query_count(1);
-        let length = topk.min(res.len());
-        res.select_nth_unstable_by(length - 1, |a, b| a.0.total_cmp(&b.0));
-        res.truncate(length);
-        res
+        re_ranker.get_result()
     }
 }